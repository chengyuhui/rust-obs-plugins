use super::audio::AudioDataContext;
use super::context::{CreatableSourceContext, GlobalContext, VideoRenderContext};
use super::hotkey::Hotkey;
use super::properties::Properties;
use super::traits::*;
use super::ObsString;
use super::{EnumActiveContext, EnumAllContext, SourceContext};
use crate::data::DataObj;
<<<<<<< HEAD
use std::collections::HashMap;
=======
use paste::item;
>>>>>>> 2a202023
use std::ffi::c_void;
use std::mem::forget;
use std::os::raw::c_char;

use obs_sys::{
<<<<<<< HEAD
    gs_effect_t, obs_audio_data, obs_data_t, obs_hotkey_id, obs_hotkey_register_source,
    obs_hotkey_t, obs_properties, obs_properties_create, obs_source_audio_mix,
    obs_source_enum_proc_t, obs_source_t, size_t,
=======
    gs_effect_t, obs_audio_data, obs_data_t, obs_media_state, obs_properties,
    obs_properties_create, obs_source_audio_mix, obs_source_enum_proc_t, obs_source_t, size_t,
>>>>>>> 2a202023
};

struct DataWrapper<D> {
    data: Option<D>,
    hotkey_callbacks: HashMap<obs_hotkey_id, Box<dyn FnMut(&mut Hotkey, &mut Option<D>)>>,
}

impl<D> DataWrapper<D> {
    pub(crate) unsafe fn register_callbacks(
        &mut self,
        callbacks: Vec<(
            ObsString,
            ObsString,
            Box<dyn FnMut(&mut Hotkey, &mut Option<D>)>,
        )>,
        source: *mut obs_source_t,
        data: *mut c_void,
    ) {
        for (name, description, func) in callbacks.into_iter() {
            let id = obs_hotkey_register_source(
                source,
                name.as_ptr(),
                description.as_ptr(),
                Some(hotkey_callback::<D>),
                data,
            );

            self.hotkey_callbacks.insert(id, func);
        }
    }
}

impl<D> Default for DataWrapper<D> {
    fn default() -> Self {
        Self {
            data: None,
            hotkey_callbacks: HashMap::new(),
        }
    }
}

impl<D> From<D> for DataWrapper<D> {
    fn from(data: D) -> Self {
        Self {
            data: Some(data),
            hotkey_callbacks: HashMap::new(),
        }
    }
}

macro_rules! impl_simple_fn {
    ($($name:ident => $trait:ident $(-> $ret:ty)?)*) => ($(
        item! {
            pub unsafe extern "C" fn $name<D, F: $trait<D>>(
                data: *mut ::std::os::raw::c_void,
            ) $(-> $ret)? {
                let wrapper = &mut *(data as *mut DataWrapper<D>);
                F::$name(&mut wrapper.data)
            }
        }
    )*)
}

pub unsafe extern "C" fn get_name<D, F: GetNameSource<D>>(
    _type_data: *mut c_void,
) -> *const c_char {
    F::get_name().as_ptr()
}

impl_simple_fn!(
    get_width => GetWidthSource -> u32
    get_height => GetHeightSource -> u32

    activate => ActivateSource
    deactivate => DeactivateSource
);

pub unsafe extern "C" fn create_default_data<D>(
    _settings: *mut obs_data_t,
    _source: *mut obs_source_t,
) -> *mut c_void {
    let data = Box::new(DataWrapper::<D>::default());
    Box::into_raw(data) as *mut c_void
}

pub unsafe extern "C" fn create<D, F: CreatableSource<D>>(
    settings: *mut obs_data_t,
    source: *mut obs_source_t,
) -> *mut c_void {
    let mut wrapper = DataWrapper::default();

    let mut global = GlobalContext::default();
    let settings = DataObj::new_unchecked(settings);
    let mut create = CreatableSourceContext::from_raw(source, settings, &mut global);

    let source_context = SourceContext { source };

    let data = F::create(&mut create, source_context);

    wrapper.data = Some(data);
    forget(create.settings);

    let callbacks = create.hotkey_callbacks;

    let pointer = Box::into_raw(Box::new(wrapper));

    pointer
        .as_mut()
        .unwrap()
        .register_callbacks(callbacks, source, pointer as *mut c_void);

    return pointer as *mut c_void;
}

pub unsafe extern "C" fn destroy<D>(data: *mut c_void) {
    let wrapper: Box<DataWrapper<D>> = Box::from_raw(data as *mut DataWrapper<D>);
    drop(wrapper);
}

pub unsafe extern "C" fn update<D, F: UpdateSource<D>>(
    data: *mut c_void,
    settings: *mut obs_data_t,
) {
    let mut global = GlobalContext::default();
    let data: &mut DataWrapper<D> = &mut *(data as *mut DataWrapper<D>);
    let mut settings = DataObj::new_unchecked(settings);
    F::update(&mut data.data, &mut settings, &mut global);
    forget(settings);
}

pub unsafe extern "C" fn video_render<D, F: VideoRenderSource<D>>(
    data: *mut ::std::os::raw::c_void,
    _effect: *mut gs_effect_t,
) {
    let wrapper: &mut DataWrapper<D> = &mut *(data as *mut DataWrapper<D>);
    let mut global = GlobalContext::default();
    let mut render = VideoRenderContext::default();
    F::video_render(&mut wrapper.data, &mut global, &mut render);
}

pub unsafe extern "C" fn audio_render<D, F: AudioRenderSource<D>>(
    data: *mut ::std::os::raw::c_void,
    _ts_out: *mut u64,
    _audio_output: *mut obs_source_audio_mix,
    _mixers: u32,
    _channels: size_t,
    _sample_rate: size_t,
) -> bool {
    let wrapper: &mut DataWrapper<D> = &mut *(data as *mut DataWrapper<D>);
    let mut global = GlobalContext::default();
    F::audio_render(&mut wrapper.data, &mut global);
    // TODO: understand what this bool is
    true
}

pub unsafe extern "C" fn get_properties<D, F: GetPropertiesSource<D>>(
    data: *mut ::std::os::raw::c_void,
) -> *mut obs_properties {
    let wrapper: &mut DataWrapper<D> = &mut *(data as *mut DataWrapper<D>);

    let mut properties = Properties::from_raw(obs_properties_create());

    F::get_properties(&mut wrapper.data, &mut properties);

    properties.into_raw()
}

pub unsafe extern "C" fn enum_active_sources<D, F: EnumActiveSource<D>>(
    data: *mut ::std::os::raw::c_void,
    _enum_callback: obs_source_enum_proc_t,
    _param: *mut ::std::os::raw::c_void,
) {
    let wrapper: &mut DataWrapper<D> = &mut *(data as *mut DataWrapper<D>);
    let context = EnumActiveContext {};
    F::enum_active_sources(&mut wrapper.data, &context);
}

pub unsafe extern "C" fn enum_all_sources<D, F: EnumAllSource<D>>(
    data: *mut ::std::os::raw::c_void,
    _enum_callback: obs_source_enum_proc_t,
    _param: *mut ::std::os::raw::c_void,
) {
    let wrapper: &mut DataWrapper<D> = &mut *(data as *mut DataWrapper<D>);
    let context = EnumAllContext {};
    F::enum_all_sources(&mut wrapper.data, &context);
}

impl_simple_fn!(
    transition_start => TransitionStartSource
    transition_stop => TransitionStopSource
);

pub unsafe extern "C" fn video_tick<D, F: VideoTickSource<D>>(
    data: *mut ::std::os::raw::c_void,
    seconds: f32,
) {
    let wrapper: &mut DataWrapper<D> = &mut *(data as *mut DataWrapper<D>);
    F::video_tick(&mut wrapper.data, seconds);
}

pub unsafe extern "C" fn filter_audio<D, F: FilterAudioSource<D>>(
    data: *mut ::std::os::raw::c_void,
    audio: *mut obs_audio_data,
) -> *mut obs_audio_data {
    let mut context = AudioDataContext::from_raw(audio);
    let wrapper: &mut DataWrapper<D> = &mut *(data as *mut DataWrapper<D>);
    F::filter_audio(&mut wrapper.data, &mut context);
    audio
}

pub unsafe extern "C" fn media_play_pause<D, F: MediaPlayPauseSource<D>>(
    data: *mut ::std::os::raw::c_void,
    pause: bool,
) {
    let wrapper = &mut *(data as *mut DataWrapper<D>);
    F::play_pause(&mut wrapper.data, pause);
}

pub unsafe extern "C" fn media_get_state<D, F: MediaGetStateSource<D>>(
    data: *mut ::std::os::raw::c_void,
) -> obs_media_state {
    let wrapper = &mut *(data as *mut DataWrapper<D>);
    F::get_state(&mut wrapper.data).to_native()
}

macro_rules! impl_media {
    ($($name:ident => $trait:ident $(-> $ret:ty)?)*) => ($(
        item! {
            pub unsafe extern "C" fn [<media_$name>]<D, F: $trait<D>>(
                data: *mut ::std::os::raw::c_void,
            ) $(-> $ret)? {
                let wrapper = &mut *(data as *mut DataWrapper<D>);
                F::$name(&mut wrapper.data)
            }
        }
    )*)
}

impl_media!(
    stop => MediaStopSource
    restart => MediaRestartSource
    next => MediaNextSource
    previous => MediaPreviousSource
    get_duration => MediaGetDurationSource -> i64
    get_time => MediaGetTimeSource -> i64
);

pub unsafe extern "C" fn get_defaults<D, F: GetDefaultsSource<D>>(settings: *mut obs_data_t) {
    let mut settings = DataObj::new_unchecked(settings);
    F::get_defaults(&mut settings);
    forget(settings);
}

pub unsafe extern "C" fn hotkey_callback<D>(
    data: *mut c_void,
    id: obs_hotkey_id,
    hotkey: *mut obs_hotkey_t,
    pressed: bool,
) {
    let wrapper: &mut DataWrapper<D> = &mut *(data as *mut DataWrapper<D>);

    let data = &mut wrapper.data;
    let hotkey_callbacks = &mut wrapper.hotkey_callbacks;
    let mut key = Hotkey::from_raw(hotkey, pressed);

    if let Some(callback) = hotkey_callbacks.get_mut(&id) {
        callback(&mut key, data);
    }
}<|MERGE_RESOLUTION|>--- conflicted
+++ resolved
@@ -6,24 +6,16 @@
 use super::ObsString;
 use super::{EnumActiveContext, EnumAllContext, SourceContext};
 use crate::data::DataObj;
-<<<<<<< HEAD
+use paste::item;
 use std::collections::HashMap;
-=======
-use paste::item;
->>>>>>> 2a202023
 use std::ffi::c_void;
 use std::mem::forget;
 use std::os::raw::c_char;
 
 use obs_sys::{
-<<<<<<< HEAD
     gs_effect_t, obs_audio_data, obs_data_t, obs_hotkey_id, obs_hotkey_register_source,
-    obs_hotkey_t, obs_properties, obs_properties_create, obs_source_audio_mix,
+    obs_hotkey_t, obs_media_state, obs_properties, obs_properties_create, obs_source_audio_mix,
     obs_source_enum_proc_t, obs_source_t, size_t,
-=======
-    gs_effect_t, obs_audio_data, obs_data_t, obs_media_state, obs_properties,
-    obs_properties_create, obs_source_audio_mix, obs_source_enum_proc_t, obs_source_t, size_t,
->>>>>>> 2a202023
 };
 
 struct DataWrapper<D> {
