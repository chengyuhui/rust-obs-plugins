#![allow(non_upper_case_globals)]

use paste::item;

pub mod audio;
pub mod context;
mod ffi;
<<<<<<< HEAD
mod hotkey;
=======
pub mod media;
>>>>>>> 2a202023
pub mod properties;
pub mod traits;

pub use context::*;
pub use media::*;
pub use properties::*;
pub use traits::*;

use obs_sys::{
    obs_filter_get_target, obs_source_active, obs_source_enabled, obs_source_get_base_height,
    obs_source_get_base_width, obs_source_get_height, obs_source_get_id, obs_source_get_name,
    obs_source_get_type, obs_source_get_width, obs_source_info, obs_source_media_ended,
    obs_source_media_get_duration, obs_source_media_get_state, obs_source_media_get_time,
    obs_source_media_next, obs_source_media_play_pause, obs_source_media_previous,
    obs_source_media_restart, obs_source_media_set_time, obs_source_media_started,
    obs_source_media_stop, obs_source_process_filter_begin, obs_source_process_filter_end,
    obs_source_process_filter_tech_end, obs_source_set_enabled, obs_source_set_name,
    obs_source_showing, obs_source_skip_video_filter, obs_source_t, obs_source_type,
    obs_source_type_OBS_SOURCE_TYPE_FILTER, obs_source_type_OBS_SOURCE_TYPE_INPUT,
    obs_source_type_OBS_SOURCE_TYPE_SCENE, obs_source_type_OBS_SOURCE_TYPE_TRANSITION,
    obs_source_update, OBS_SOURCE_AUDIO, OBS_SOURCE_CONTROLLABLE_MEDIA, OBS_SOURCE_VIDEO,
};

use super::{
    graphics::{
        GraphicsAllowDirectRendering, GraphicsColorFormat, GraphicsEffect, GraphicsEffectContext,
    },
    string::ObsString,
};
use crate::data::DataObj;

use std::{
    ffi::{CStr, CString},
    marker::PhantomData,
};

/// OBS source type
///
/// See [OBS documentation](https://obsproject.com/docs/reference-sources.html#c.obs_source_get_type)
#[derive(Clone, Copy)]
pub enum SourceType {
    INPUT,
    SCENE,
    FILTER,
    TRANSITION,
}

impl SourceType {
    pub(crate) fn from_native(source_type: obs_source_type) -> Option<SourceType> {
        match source_type {
            obs_source_type_OBS_SOURCE_TYPE_INPUT => Some(SourceType::INPUT),
            obs_source_type_OBS_SOURCE_TYPE_SCENE => Some(SourceType::SCENE),
            obs_source_type_OBS_SOURCE_TYPE_FILTER => Some(SourceType::FILTER),
            obs_source_type_OBS_SOURCE_TYPE_TRANSITION => Some(SourceType::TRANSITION),
            _ => None,
        }
    }

    pub(crate) fn to_native(self) -> obs_source_type {
        match self {
            SourceType::INPUT => obs_source_type_OBS_SOURCE_TYPE_INPUT,
            SourceType::SCENE => obs_source_type_OBS_SOURCE_TYPE_SCENE,
            SourceType::FILTER => obs_source_type_OBS_SOURCE_TYPE_FILTER,
            SourceType::TRANSITION => obs_source_type_OBS_SOURCE_TYPE_TRANSITION,
        }
    }
}

/// Context wrapping an OBS source - video / audio elements which are displayed to the screen.
///
/// See [OBS documentation](https://obsproject.com/docs/reference-sources.html#c.obs_source_t)
pub struct SourceContext {
    source: *mut obs_source_t,
}

impl SourceContext {
    /// Run a function on the next source in the filter chain.
    ///
    /// Note: only works with sources that are filters.
    pub fn do_with_target<F: FnOnce(&mut SourceContext)>(&mut self, func: F) {
        unsafe {
            if let Some(SourceType::FILTER) =
                SourceType::from_native(obs_source_get_type(self.source))
            {
                let target = obs_filter_get_target(self.source);
                let mut context = SourceContext { source: target };
                func(&mut context);
            }
        }
    }

    /// Return a unique id for the filter
    pub fn id(&self) -> usize {
        self.source as usize
    }

    pub fn get_base_width(&self) -> u32 {
        unsafe { obs_source_get_base_width(self.source) }
    }

    pub fn get_base_height(&self) -> u32 {
        unsafe { obs_source_get_base_height(self.source) }
    }

    pub fn showing(&self) -> bool {
        unsafe { obs_source_showing(self.source) }
    }

    pub fn active(&self) -> bool {
        unsafe { obs_source_active(self.source) }
    }

    pub fn enabled(&self) -> bool {
        unsafe { obs_source_enabled(self.source) }
    }

    pub fn set_enabled(&mut self, enabled: bool) {
        unsafe { obs_source_set_enabled(self.source, enabled) }
    }

    pub fn source_id(&self) -> Option<&str> {
        unsafe {
            let ptr = obs_source_get_id(self.source);
            if ptr.is_null() {
                None
            } else {
                Some(CStr::from_ptr(ptr).to_str().unwrap())
            }
        }
    }

    pub fn name(&self) -> Option<&str> {
        unsafe {
            let ptr = obs_source_get_name(self.source);
            if ptr.is_null() {
                None
            } else {
                Some(CStr::from_ptr(ptr).to_str().unwrap())
            }
        }
    }

    pub fn set_name(&mut self, name: &str) {
        let cstr = CString::new(name).unwrap();
        unsafe {
            obs_source_set_name(self.source, cstr.as_ptr());
        }
    }

    pub fn width(&self) -> u32 {
        unsafe { obs_source_get_width(self.source) }
    }

    pub fn height(&self) -> u32 {
        unsafe { obs_source_get_height(self.source) }
    }

    pub fn media_play_pause(&mut self, pause: bool) {
        unsafe {
            obs_source_media_play_pause(self.source, pause);
        }
    }

    pub fn media_restart(&mut self) {
        unsafe {
            obs_source_media_restart(self.source);
        }
    }

    pub fn media_stop(&mut self) {
        unsafe {
            obs_source_media_stop(self.source);
        }
    }

    pub fn media_next(&mut self) {
        unsafe {
            obs_source_media_next(self.source);
        }
    }

    pub fn media_previous(&mut self) {
        unsafe {
            obs_source_media_previous(self.source);
        }
    }

    pub fn media_duration(&self) -> i64 {
        unsafe { obs_source_media_get_duration(self.source) }
    }

    pub fn media_time(&self) -> i64 {
        unsafe { obs_source_media_get_time(self.source) }
    }

    pub fn media_set_time(&mut self, ms: i64) {
        unsafe { obs_source_media_set_time(self.source, ms) }
    }

    pub fn media_state(&self) -> MediaState {
        let ret = unsafe { obs_source_media_get_state(self.source) };
        MediaState::from_native(ret).expect("Invalid media state value")
    }

    pub fn media_started(&mut self) {
        unsafe {
            obs_source_media_started(self.source);
        }
    }

    pub fn media_ended(&mut self) {
        unsafe {
            obs_source_media_ended(self.source);
        }
    }

    /// Skips the video filter if it's invalid
    pub fn skip_video_filter(&mut self) {
        unsafe {
            obs_source_skip_video_filter(self.source);
        }
    }

    /// Run a function to do drawing - if the source is a filter.
    /// This function is wrapped by calls that automatically handle effect-based filter processing.
    ///
    /// See [OBS documentation](https://obsproject.com/docs/reference-sources.html#c.obs_source_process_filter_begin)
    ///
    /// Note: only works with sources that are filters.
    pub fn process_filter<F: FnOnce(&mut GraphicsEffectContext, &mut GraphicsEffect)>(
        &mut self,
        _render: &mut VideoRenderContext,
        effect: &mut GraphicsEffect,
        (cx, cy): (u32, u32),
        format: GraphicsColorFormat,
        direct: GraphicsAllowDirectRendering,
        func: F,
    ) {
        unsafe {
            if let Some(SourceType::FILTER) =
                SourceType::from_native(obs_source_get_type(self.source))
            {
                if obs_source_process_filter_begin(self.source, format.as_raw(), direct.as_raw()) {
                    let mut context = GraphicsEffectContext::new();
                    func(&mut context, effect);
                    obs_source_process_filter_end(self.source, effect.as_ptr(), cx, cy);
                }
            }
        }
    }

    pub fn process_filter_tech<F: FnOnce(&mut GraphicsEffectContext, &mut GraphicsEffect)>(
        &mut self,
        _render: &mut VideoRenderContext,
        effect: &mut GraphicsEffect,
        (cx, cy): (u32, u32),
        format: GraphicsColorFormat,
        direct: GraphicsAllowDirectRendering,
        technique: ObsString,
        func: F,
    ) {
        unsafe {
            if let Some(SourceType::FILTER) =
                SourceType::from_native(obs_source_get_type(self.source))
            {
                if obs_source_process_filter_begin(self.source, format.as_raw(), direct.as_raw()) {
                    let mut context = GraphicsEffectContext::new();
                    func(&mut context, effect);
                    obs_source_process_filter_tech_end(
                        self.source,
                        effect.as_ptr(),
                        cx,
                        cy,
                        technique.as_ptr(),
                    );
                }
            }
        }
    }

    /// Update the source settings based on a settings context.
    pub fn update_source_settings(&mut self, settings: &DataObj) {
        unsafe {
            obs_source_update(self.source, settings.as_raw());
        }
    }
}

pub struct EnumActiveContext {}

pub struct EnumAllContext {}

pub struct SourceInfo {
    info: Box<obs_source_info>,
}

impl SourceInfo {
    /// # Safety
    /// Creates a raw pointer from a box and could cause UB is misused.
    pub unsafe fn into_raw(self) -> *mut obs_source_info {
        Box::into_raw(self.info)
    }
}

/// The SourceInfoBuilder that handles creating the [SourceInfo](https://obsproject.com/docs/reference-sources.html#c.obs_source_info) object.
///
/// For each trait that is implemented for the Source, it needs to be enabled using this builder.
/// If an struct called `FocusFilter` implements `CreateSource` and `GetNameSource` it would need
/// to enable those features.
///
/// ```rs
/// let source = load_context
///  .create_source_builder::<FocusFilter, ()>()
///  .enable_get_name()
///  .enable_create()
///  .build();
/// ```
///
pub struct SourceInfoBuilder<T: Sourceable, D> {
    __source: PhantomData<T>,
    __data: PhantomData<D>,
    info: obs_source_info,
}

impl<T: Sourceable, D> SourceInfoBuilder<T, D> {
    pub(crate) fn new() -> Self {
        Self {
            __source: PhantomData,
            __data: PhantomData,
            info: obs_source_info {
                id: T::get_id().as_ptr(),
                type_: T::get_type().to_native(),
                create: Some(ffi::create_default_data::<D>),
                destroy: Some(ffi::destroy::<D>),
                type_data: std::ptr::null_mut(),
                ..Default::default()
            },
        }
    }

    pub fn build(mut self) -> SourceInfo {
        if self.info.video_render.is_some() {
            self.info.output_flags |= OBS_SOURCE_VIDEO;
        }

        if self.info.audio_render.is_some() || self.info.filter_audio.is_some() {
            self.info.output_flags |= OBS_SOURCE_AUDIO;
        }

        if self.info.media_get_state.is_some() || self.info.media_play_pause.is_some() {
            self.info.output_flags |= OBS_SOURCE_CONTROLLABLE_MEDIA;
        }

        SourceInfo {
            info: Box::new(self.info),
        }
    }
}

macro_rules! impl_source_builder {
    ($($f:ident => $t:ident)*) => ($(
        item! {
            impl<D, T: Sourceable + [<$t>]<D>> SourceInfoBuilder<T, D> {
                pub fn [<enable_$f>](mut self) -> Self {
                    self.info.[<$f>] = Some(ffi::[<$f>]::<D, T>);
                    self
                }
            }
        }
    )*)
}

impl_source_builder! {
    get_name => GetNameSource
    get_width => GetWidthSource
    get_height => GetHeightSource
    activate => ActivateSource
    deactivate => DeactivateSource
    create => CreatableSource
    update => UpdateSource
    video_render => VideoRenderSource
    audio_render => AudioRenderSource
    get_properties => GetPropertiesSource
    enum_active_sources => EnumActiveSource
    enum_all_sources => EnumAllSource
    transition_start => TransitionStartSource
    transition_stop => TransitionStopSource
    video_tick => VideoTickSource
    filter_audio => FilterAudioSource
    get_defaults => GetDefaultsSource
    media_play_pause => MediaPlayPauseSource
    media_restart => MediaRestartSource
    media_stop => MediaStopSource
    media_next => MediaNextSource
    media_previous => MediaPreviousSource
    media_get_duration => MediaGetDurationSource
    media_get_time => MediaGetTimeSource
    media_get_state => MediaGetStateSource
}<|MERGE_RESOLUTION|>--- conflicted
+++ resolved
@@ -5,11 +5,8 @@
 pub mod audio;
 pub mod context;
 mod ffi;
-<<<<<<< HEAD
 mod hotkey;
-=======
 pub mod media;
->>>>>>> 2a202023
 pub mod properties;
 pub mod traits;
 
