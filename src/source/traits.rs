--- conflicted
+++ resolved
@@ -1,12 +1,9 @@
 use super::audio::AudioDataContext;
-<<<<<<< HEAD
 use super::context::{CreatableSourceContext, GlobalContext, VideoRenderContext};
 use super::properties::{Properties, SettingsContext};
-=======
 use super::context::{GlobalContext, VideoRenderContext};
 use super::properties::Properties;
 use crate::data::DataObj;
->>>>>>> c95921c4
 use super::{EnumActiveContext, EnumAllContext, SourceContext, SourceType};
 
 use crate::string::ObsString;
@@ -29,11 +26,7 @@
 }
 
 pub trait CreatableSource<D> {
-<<<<<<< HEAD
     fn create(create: &mut CreatableSourceContext<D>, source: SourceContext) -> D;
-=======
-    fn create(settings: &mut DataObj, source: SourceContext, context: &mut GlobalContext) -> D;
->>>>>>> c95921c4
 }
 
 pub trait UpdateSource<D> {
