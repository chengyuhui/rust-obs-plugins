//! # Rust OBS Wrapper
//!
//! A safe wrapper around the OBS API, useful for creating OBS sources, filters and effects.
//!
//! ## Usage
//!
//! In your `Cargo.toml` file add the following section, substituting `<module-name>` for the name of
//! the module:
//!
//! ```toml
//! [dependencies]
//! obs-wrapper = "0.1"
//!
//! [lib]
//! name = "<module-name>"
//! crate-type = ["cdylib"]
//! ```
//!
//! The process for creating a plugin is:
//! 1. Create a struct that implements Module
//! 1. Create a struct that will store the plugin state
//! 1. Implement the required traits for the module
//! 1. Enable the traits which have been enabled in the module `load` method
//!
//! ~~~
//! use obs_wrapper::{
//!     // Everything required for modules
//!     prelude::*,
//!     // Everything required for creating a source
//!     source::*,
//!     // Macro for registering modules
//!     obs_register_module,
//!     // Macro for creating strings
//!     obs_string,
//! };
//!
//! // The module that will handle creating the source.
//! struct TestModule {
//!     context: ModuleContext
//! };
//!
//! // The source that will be shown inside OBS.
//! struct TestSource;
//!
//! // The state of the source that is managed by OBS and used in each trait method.
//! struct SourceData;
//!
//! // Implement the Sourceable trait for TestSource, this is required for each source.
//! // It allows you to specify the source ID and type.
//! impl Sourceable for TestSource {
//!     fn get_id() -> ObsString {
//!         obs_string!("test_source")
//!     }
//!
//!     fn get_type() -> SourceType {
//!         SourceType::FILTER
//!     }
//! }
//!
//! // Allow OBS to show a name for the source
//! impl GetNameSource<SourceData> for TestSource {
//!     fn get_name() -> ObsString {
//!         obs_string!("Test Source")
//!     }
//! }
//!
//! // Implement the Module trait for TestModule. This will handle the creation of the source and
//! // has some methods for telling OBS a bit about itself.
//! impl Module for TestModule {
//!     fn new(context: ModuleContext) -> Self {
//!         Self { context }
//!     }
//!
//!     fn get_ctx(&self) -> &ModuleContext {
//!         &self.context
//!     }
//!    
//!     // Load the module - create all sources, returning true if all went well.
//!     fn load(&mut self, load_context: &mut LoadContext) -> bool {
//!         // Create the source
//!         let source = load_context
//!             .create_source_builder::<TestSource, SourceData>()
//!             // Since GetNameSource is implemented, this method needs to be called to
//!             // enable it.
//!             .enable_get_name()
//!             .build();
//!    
//!         // Tell OBS about the source so that it will show it.
//!         load_context.register_source(source);
//!    
//!         // Nothing could have gone wrong, so return true.
//!         true
//!     }
//!    
//!     fn description() -> ObsString {
//!         obs_string!("A great test module.")
//!     }
//!
//!     fn name() -> ObsString {
//!         obs_string!("Test Module")
//!     }
//!
//!     fn author() -> ObsString {
//!         obs_string!("Bennett")
//!     }
//! }
//! ~~~
//!
//! ### Installing
//!
//! 1. Run `cargo build --release`
//! 2. Copy `/target/release/<module-name>.so` to your OBS plugins folder (`/usr/lib/obs-plugins/`)
//! 3. The plugin should be available for use from inside OBS

/// Raw bindings of OBS C API
pub use obs_sys;

/// Tools required for manipulating graphics in OBS
pub mod graphics;
/// Methods for logging to OBS console
pub mod log;
/// Tools for creating modules
pub mod module;
/// Tools for creating sources
pub mod source;
/// String macros
pub mod string;

pub mod data;

mod native_enum;

/// Re-exports of a bunch of popular tools
pub mod prelude {
    pub use crate::module::*;
    pub use crate::source::context::*;
    pub use crate::string::*;
<<<<<<< HEAD
}
#[derive(Debug)]
pub struct Error;

impl std::error::Error for Error {}

impl std::fmt::Display for Error {
    fn fmt(&self, f: &mut std::fmt::Formatter<'_>) -> std::fmt::Result {
        write!(f, "OBS Error")
    }
}

pub type Result<T> = std::result::Result<T, Error>;
=======
    pub use crate::data::{DataObj, DataArray, FromDataItem};
}
>>>>>>> 4f1bb5a7
<|MERGE_RESOLUTION|>--- conflicted
+++ resolved
@@ -135,7 +135,7 @@
     pub use crate::module::*;
     pub use crate::source::context::*;
     pub use crate::string::*;
-<<<<<<< HEAD
+    pub use crate::data::{DataObj, DataArray, FromDataItem};
 }
 #[derive(Debug)]
 pub struct Error;
@@ -148,8 +148,4 @@
     }
 }
 
-pub type Result<T> = std::result::Result<T, Error>;
-=======
-    pub use crate::data::{DataObj, DataArray, FromDataItem};
-}
->>>>>>> 4f1bb5a7
+pub type Result<T> = std::result::Result<T, Error>;